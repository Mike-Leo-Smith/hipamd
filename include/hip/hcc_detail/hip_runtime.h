--- conflicted
+++ resolved
@@ -45,13 +45,8 @@
 #endif  //__cplusplus
 
 // __hip_malloc is not working. Disable it by default.
-<<<<<<< HEAD
-#ifndef __HIP_ENABLE_MALLOC__
-#define __HIP_ENABLE_MALLOC__ 0
-=======
 #ifndef __HIP_ENABLE_DEVICE_MALLOC__
 #define __HIP_ENABLE_DEVICE_MALLOC__ 0
->>>>>>> 808dae68
 #endif
 
 #if __HCC_OR_HIP_CLANG__
@@ -318,11 +313,7 @@
 
 #endif // defined __HCC__
 #if __HCC_OR_HIP_CLANG__
-<<<<<<< HEAD
-#if __HIP_ENABLE_MALLOC__
-=======
 #if __HIP_ENABLE_DEVICE_MALLOC__
->>>>>>> 808dae68
 extern "C" __device__ void* __hip_malloc(size_t);
 extern "C" __device__ void* __hip_free(void* ptr);
 static inline __device__ void* malloc(size_t size) { return __hip_malloc(size); }
