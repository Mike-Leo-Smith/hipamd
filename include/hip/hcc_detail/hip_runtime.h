--- conflicted
+++ resolved
@@ -426,9 +426,8 @@
 #define hipGridDim_y gridDim.y
 #define hipGridDim_z gridDim.z
 
-<<<<<<< HEAD
 #include <hip/hcc_detail/math_functions.h>
-=======
+
 #if __HIP_HCC_COMPAT_MODE__
 // Define HCC work item functions in terms of HIP builtin variables.
 #pragma push_macro("__DEFINE_HCC_FUNC")
@@ -456,7 +455,6 @@
 }
 
 #endif
->>>>>>> 48cc4f0d
 
 // Support std::complex.
 #pragma push_macro("__CUDA__")
