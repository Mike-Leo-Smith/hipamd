--- conflicted
+++ resolved
@@ -69,16 +69,10 @@
   // NOTE: Not equal to cuMipmappedArrayDestroy due to different signatures
   {"cudaFreeMipmappedArray",     {"hipFreeMipmappedArray",     CONV_MEMORY, API_RUNTIME, HIP_UNSUPPORTED}},
   {"cudaGetMipmappedArrayLevel", {"hipGetMipmappedArrayLevel", CONV_MEMORY, API_RUNTIME, HIP_UNSUPPORTED}},
-<<<<<<< HEAD
   {"cudaGetSymbolAddress",       {"hipGetSymbolAddress",       CONV_MEMORY, API_RUNTIME}},
   {"cudaGetSymbolSize",          {"hipGetSymbolSize",          CONV_MEMORY, API_RUNTIME}},
-  {"cudaMemPrefetchAsync",       {"hipMemPrefetchAsync",       CONV_MEMORY, API_RUNTIME, HIP_UNSUPPORTED}},    // // API_Driver ANALOGUE (cuMemPrefetchAsync)
-=======
-  {"cudaGetSymbolAddress",       {"hipGetSymbolAddress",       CONV_MEMORY, API_RUNTIME, HIP_UNSUPPORTED}},
-  {"cudaGetSymbolSize",          {"hipGetSymbolSize",          CONV_MEMORY, API_RUNTIME, HIP_UNSUPPORTED}},
   // TODO: double check cuMemPrefetchAsync
   {"cudaMemPrefetchAsync",       {"hipMemPrefetchAsync",       CONV_MEMORY, API_RUNTIME, HIP_UNSUPPORTED}},
->>>>>>> d4f1d15f
 
   // malloc
   {"cudaMalloc",               {"hipMalloc",               CONV_MEMORY, API_RUNTIME}},
