--- conflicted
+++ resolved
@@ -120,18 +120,15 @@
 uint64_t PrintSymbolSizes(const void *emi, const char *name){
     using namespace ELFIO;
 
-    const ELFIO::Elf64_Ehdr *ehdr = (const ELFIO::Elf64_Ehdr*)emi;
+    const Elf64_Ehdr *ehdr = (const Elf64_Ehdr*)emi;
     if(NULL == ehdr || EV_CURRENT != ehdr->e_version){}
-    const ELFIO::Elf64_Shdr * shdr =
-        (const ELFIO::Elf64_Shdr*)((char*)emi + ehdr->e_shoff);
+    const Elf64_Shdr * shdr = (const Elf64_Shdr*)((char*)emi + ehdr->e_shoff);
     for(uint16_t i=0;i<ehdr->e_shnum;++i){
         if(shdr[i].sh_type == SHT_SYMTAB){
-            const ELFIO::Elf64_Sym *syms =
-                (const ELFIO::Elf64_Sym*)((char*)emi + shdr[i].sh_offset);
+            const Elf64_Sym *syms = (const Elf64_Sym*)((char*)emi + shdr[i].sh_offset);
             assert(syms);
             uint64_t numSyms = shdr[i].sh_size/shdr[i].sh_entsize;
-            const char* strtab =
-                (const char*)((char*)emi + shdr[shdr[i].sh_link].sh_offset);
+            const char* strtab = (const char*)((char*)emi + shdr[shdr[i].sh_link].sh_offset);
             assert(strtab);
             for(uint64_t i=0;i<numSyms;++i){
                 const char *symname = strtab + syms[i].st_name;
@@ -149,8 +146,8 @@
 uint64_t ElfSize(const void *emi){
     using namespace ELFIO;
 
-    const ELFIO::Elf64_Ehdr *ehdr = (const ELFIO::Elf64_Ehdr*)emi;
-    const ELFIO::Elf64_Shdr *shdr = (const ELFIO::Elf64_Shdr*)((char*)emi + ehdr->e_shoff);
+    const Elf64_Ehdr *ehdr = (const Elf64_Ehdr*)emi;
+    const Elf64_Shdr *shdr = (const Elf64_Shdr*)((char*)emi + ehdr->e_shoff);
 
     uint64_t max_offset = ehdr->e_shoff;
     uint64_t total_size = max_offset + ehdr->e_shentsize * ehdr->e_shnum;
@@ -168,158 +165,6 @@
     return total_size;
 }
 
-<<<<<<< HEAD
-=======
-namespace
-{
-    template<typename P>
-    inline
-    ELFIO::section* find_section_if(ELFIO::elfio& reader, P p)
-    {
-        using namespace std;
-
-        const auto it = find_if(
-            reader.sections.begin(), reader.sections.end(), move(p));
-
-        return it != reader.sections.end() ? *it : nullptr;
-    }
-
-    inline
-    std::vector<std::string> copy_names_of_undefined_symbols(
-        const ELFIO::symbol_section_accessor& section)
-    {
-        using namespace ELFIO;
-        using namespace std;
-
-        vector<string> r;
-
-        for (auto i = 0u; i != section.get_symbols_num(); ++i) {
-            // TODO: this is boyscout code, caching the temporaries
-            //       may be of worth.
-            string name;
-            Elf64_Addr value = 0;
-            Elf_Xword size = 0;
-            Elf_Half sect_idx = 0;
-            uint8_t bind = 0;
-            uint8_t type = 0;
-            uint8_t other = 0;
-
-            section.get_symbol(
-                i, name, value, size, bind, type, sect_idx, other);
-
-            if (sect_idx == SHN_UNDEF && !name.empty()) {
-                r.push_back(std::move(name));
-            }
-        }
-
-        return r;
-    }
-
-    inline
-    std::pair<ELFIO::Elf64_Addr, ELFIO::Elf_Xword> find_symbol_address(
-        const ELFIO::symbol_section_accessor& section,
-        const std::string& symbol_name)
-    {
-        using namespace ELFIO;
-        using namespace std;
-
-        static const pair<Elf64_Addr, Elf_Xword> r{0, 0};
-
-        for (auto i = 0u; i != section.get_symbols_num(); ++i) {
-            // TODO: this is boyscout code, caching the temporaries
-            //       may be of worth.
-            string name;
-            Elf64_Addr value = 0;
-            Elf_Xword size = 0;
-            Elf_Half sect_idx = 0;
-            uint8_t bind = 0;
-            uint8_t type = 0;
-            uint8_t other = 0;
-
-            section.get_symbol(
-                i, name, value, size, bind, type, sect_idx, other);
-
-            if (name == symbol_name) return make_pair(value, size);
-        }
-
-        return r;
-    }
-
-    inline
-    void associate_code_object_symbols_with_host_allocation(
-        hipModule_t module,
-        const ELFIO::elfio& reader,
-        const ELFIO::elfio& self_reader,
-        ELFIO::section* code_object_dynsym,
-        ELFIO::section* process_symtab,
-        hsa_agent_t agent,
-        hsa_executable_t executable)
-    {
-        using namespace ELFIO;
-        using namespace std;
-
-        if (!code_object_dynsym || !process_symtab) return;
-
-        const auto undefined_symbols = copy_names_of_undefined_symbols(
-            symbol_section_accessor{reader, code_object_dynsym});
-
-        for (auto&& x : undefined_symbols) {
-            const auto tmp = find_symbol_address(
-                symbol_section_accessor{self_reader, process_symtab}, x);
-
-            assert(tmp.first);
-            void* p = nullptr;
-            hsa_amd_memory_lock(
-                reinterpret_cast<void*>(tmp.first), tmp.second, &agent, 1, &p);
-
-            hsa_executable_agent_global_variable_define(
-                executable, agent, x.c_str(), p);
-
-            static vector<
-                unique_ptr<void, decltype(hsa_amd_memory_unlock)*>> globals;
-            static mutex mtx;
-
-            lock_guard<std::mutex> lck{mtx};
-            globals.emplace_back(p, hsa_amd_memory_unlock);
-            if (module->coGlobals.count(x) == 0) {
-                module->coGlobals.emplace(x, tmp.first);
-            }
-        }
-    }
-
-    inline
-    void load_code_object_and_freeze_executable(
-        const char* file, hsa_agent_t agent, hsa_executable_t executable)
-    {   // TODO: the following sequence is inefficient, should be refactored
-        //       into a single load of the file and subsequent ELFIO
-        //       processing.
-        using namespace std;
-
-        static const auto cor_deleter = [](hsa_code_object_reader_t* p) {
-            hsa_code_object_reader_destroy(*p);
-        };
-
-        using RAII_code_reader = unique_ptr<
-            hsa_code_object_reader_t, decltype(cor_deleter)>;
-
-        unique_ptr<FILE, decltype(fclose)*> cobj{fopen(file, "r"), fclose};
-        RAII_code_reader tmp{new hsa_code_object_reader_t, cor_deleter};
-        hsa_code_object_reader_create_from_file(fileno(cobj.get()), tmp.get());
-
-        hsa_executable_load_agent_code_object(
-            executable, agent, *tmp, nullptr, nullptr);
-
-        hsa_executable_freeze(executable, nullptr);
-
-        static vector<RAII_code_reader> code_readers;
-        static mutex mtx;
-
-        lock_guard<mutex> lck{mtx};
-        code_readers.push_back(move(tmp));
-    }
-}
-
->>>>>>> 0da0426f
 hipError_t hipModuleLoad(hipModule_t *module, const char *fname)
 {
     HIP_INIT_API(module, fname);
@@ -349,39 +194,9 @@
         if (!file.is_open()) {
             return ihipLogStatus(hipErrorFileNotFound);
         }
-<<<<<<< HEAD
         (*module)->executable = hip_impl::load_executable(
             (*module)->executable, currentDevice->_hsaAgent, file);
         ret = (*module)->executable.handle ? hipSuccess : hipErrorUnknown;
-=======
-        else {
-            // TODO: this may benefit from caching as well.
-            elfio self_reader;
-            self_reader.load("/proc/self/exe");
-
-            const auto symtab =
-                find_section_if(self_reader, [](const ELFIO::section* x) {
-                    return x->get_type() == SHT_SYMTAB;
-                });
-
-            const auto code_object_dynsym =
-                find_section_if(reader, [](const ELFIO::section* x) {
-                    return x->get_type() == SHT_DYNSYM;
-                });
-
-            associate_code_object_symbols_with_host_allocation(
-                *module,
-                reader,
-                self_reader,
-                code_object_dynsym,
-                symtab,
-                currentDevice->_hsaAgent,
-                (*module)->executable);
-
-            load_code_object_and_freeze_executable(
-                fname, currentDevice->_hsaAgent, (*module)->executable);
-        }
->>>>>>> 0da0426f
     }
 
     return ihipLogStatus(ret);
